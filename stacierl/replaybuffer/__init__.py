from .replaybuffer import ReplayBuffer,Batch,Episode
from .vanilla import Vanilla
<<<<<<< HEAD
from .vanillalstm import VanillaLSTM
from .db_buffer import DBBuffer
=======
from .vanillaepisode import VanillaEpisode
>>>>>>> 5bf59b15
<|MERGE_RESOLUTION|>--- conflicted
+++ resolved
@@ -1,8 +1,4 @@
 from .replaybuffer import ReplayBuffer,Batch,Episode
 from .vanilla import Vanilla
-<<<<<<< HEAD
-from .vanillalstm import VanillaLSTM
 from .db_buffer import DBBuffer
-=======
-from .vanillaepisode import VanillaEpisode
->>>>>>> 5bf59b15
+from .vanillaepisode import VanillaEpisode