from torch.nn.functional import poisson_nll_loss
import sys
sys.path.append(".")
import stacierl
import stacierl.environment.tiltmaze as tiltmaze
import numpy as np
import torch
from datetime import datetime
import csv
import os


def sac_training(
    device=torch.device("cuda" if torch.cuda.is_available() else "cpu"),
    lr=0.000766667,
    hidden_layers=[256, 256],
    gamma=0.99,
    replay_buffer=1e6,
    training_steps=2e5,
    consecutive_explore_episodes=1,
    steps_between_eval=1e4,
    eval_episodes=100,
    batch_size=64,
    heatup=1000,
    log_folder: str = "",
):

    if not os.path.isdir(log_folder):
        os.mkdir(log_folder)
    success = 0.0
    env_factory = tiltmaze.LNK1(dt_step=2 / 3)
    env = env_factory.create_env()

    obs_dict_shape = env.observation_space.shape
    n_observations = 0
    for obs_shape in obs_dict_shape.values():
        n_observations += np.prod(obs_shape)
    n_actions = np.prod(env.action_space.shape)

    q_net_1 = stacierl.network.QNetwork(n_observations, n_actions, hidden_layers)
    q_net_2 = stacierl.network.QNetwork(n_observations, n_actions, hidden_layers)
    policy_net = stacierl.network.GaussianPolicy(n_observations, n_actions, hidden_layers)
    sac_model = stacierl.model.SAC(
        q_net_1=q_net_1,
        q_net_2=q_net_2,
        policy_net=policy_net,
        target_q_net_1=q_net_1.copy(),
        target_q_net_2=q_net_2.copy(),
        learning_rate=lr,
    )
<<<<<<< HEAD
    algo = stacierl.algo.SAC(sac_model, gamma=gamma, device=device)
    #replay_buffer = stacierl.replaybuffer.Vanilla(replay_buffer)
    replay_buffer = stacierl.replaybuffer.DBBuffer(replay_buffer,mixed=False)
    agent = stacierl.agent.SingleAgent(algo, env, replay_buffer, consecutive_action_steps=1)
=======
    algo = stacierl.algo.SAC(sac_model, gamma=gamma)
    replay_buffer = stacierl.replaybuffer.Vanilla(replay_buffer)
    agent = stacierl.agent.Single(
        algo, env, replay_buffer, consecutive_action_steps=1, device=device
    )
>>>>>>> cfef023b

    logfile = log_folder + datetime.now().strftime("%d-%m-%Y_%H-%M-%S") + ".csv"
    with open(logfile, "w", newline="") as csvfile:
        writer = csv.writer(csvfile, delimiter=";")
        writer.writerow(["lr", "gamma", "hidden_layers"])
        writer.writerow([lr, gamma, hidden_layers])
        writer.writerow(["Episodes", "Steps", "Reward", "Success"])

    next_eval_step_limt = steps_between_eval
    agent.heatup(steps=heatup)
    step_counter = agent.step_counter
    while step_counter.exploration < training_steps:
        agent.explore(episodes=consecutive_explore_episodes)
        step_counter = agent.step_counter
        update_steps = step_counter.exploration - step_counter.update
        agent.update(update_steps, batch_size)

        if step_counter.exploration > next_eval_step_limt:
            reward, success = agent.evaluate(episodes=eval_episodes)
            next_eval_step_limt += steps_between_eval

            print(f"Steps: {step_counter.exploration}, Reward: {reward}, Success: {success}")
            with open(logfile, "a+", newline="") as csvfile:
                writer = csv.writer(csvfile, delimiter=";")
                writer.writerow(
                    [
                        agent.episode_counter.exploration,
                        step_counter.exploration,
                        reward,
                        success,
                    ]
                )

    return success, agent.step_counter.exploration


if __name__ == "__main__":
    cwd = os.getcwd()
    log_folder = cwd + "/fast_learner_example_results/"
    result = sac_training(
        lr=0.005857455980764544,
        gamma=0.990019014056533,
        hidden_layers=[128, 128],
        log_folder=log_folder,
    )<|MERGE_RESOLUTION|>--- conflicted
+++ resolved
@@ -48,18 +48,11 @@
         target_q_net_2=q_net_2.copy(),
         learning_rate=lr,
     )
-<<<<<<< HEAD
-    algo = stacierl.algo.SAC(sac_model, gamma=gamma, device=device)
-    #replay_buffer = stacierl.replaybuffer.Vanilla(replay_buffer)
-    replay_buffer = stacierl.replaybuffer.DBBuffer(replay_buffer,mixed=False)
-    agent = stacierl.agent.SingleAgent(algo, env, replay_buffer, consecutive_action_steps=1)
-=======
     algo = stacierl.algo.SAC(sac_model, gamma=gamma)
     replay_buffer = stacierl.replaybuffer.Vanilla(replay_buffer)
     agent = stacierl.agent.Single(
         algo, env, replay_buffer, consecutive_action_steps=1, device=device
     )
->>>>>>> cfef023b
 
     logfile = log_folder + datetime.now().strftime("%d-%m-%Y_%H-%M-%S") + ".csv"
     with open(logfile, "w", newline="") as csvfile:
