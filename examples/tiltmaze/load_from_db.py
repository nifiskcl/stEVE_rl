--- conflicted
+++ resolved
@@ -81,19 +81,14 @@
     success=success,
     randomizer=randomizer,
 )
-<<<<<<< HEAD
 #db_filter = filter_database(env, success=0.0, episode_length=10)
 db_filter = [FilterElement('episode_length', 100, FilterMethod.EXACT)]
 db_filter_delete = [FilterElement("success",1,FilterMethod.EXACT)] 
-=======
-db_filter = filter_database(env, success=0.0, episode_length=10)
->>>>>>> 8377619a
 
 replay_buffer = stacierl.replaybuffer.VanillaStepDB(1e6, 64)
 replay_buffer = stacierl.replaybuffer.wrapper.LoadFromDB(nb_loaded_episodes=10,
                                                  db_filter=db_filter, 
                                                  wrapped_replaybuffer=replay_buffer, 
-<<<<<<< HEAD
                                                  host='10.15.16.238',
                                                  port=65430)
 replay_buffer.delete_episodes(db_filter_delete)
@@ -142,8 +137,4 @@
     return mongo_query
 
 print(mongodb_query(db_filter))
-"""
-=======
-                                                 host='127.0.1.1',
-                                                 port=65430)
->>>>>>> 8377619a
+"""